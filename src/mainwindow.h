--- conflicted
+++ resolved
@@ -67,7 +67,6 @@
     int findIndexBelowT(double t);
     int findIndexAboveT(double t);
 
-<<<<<<< HEAD
     void setWindow(double windowBottom, double windowTop);
     double windowTop(void) const { return mWindowTop; }
     double windowBottom(void) const { return mWindowBottom; }
@@ -75,7 +74,7 @@
     bool isWindowValid(void) const;
     const DataPoint &windowTopDP(void) const { return mWindowTopDP; }
     const DataPoint &windowBottomDP(void) const { return mWindowBottomDP; }
-=======
+
     double planformArea() const { return m_planformArea; }
     double wingSpan() const { return m_wingSpan; }
 
@@ -85,7 +84,6 @@
 
     int optimalSize() const { return m_optimal.size(); }
     const DataPoint &optimalPoint(int i) const { return m_optimal[i]; }
->>>>>>> a0281dd3
 
 protected:
     void closeEvent(QCloseEvent *event);
@@ -157,7 +155,6 @@
     double                mRangeLower;
     double                mRangeUpper;
 
-<<<<<<< HEAD
     double                mWindowBottom;
     double                mWindowTop;
 
@@ -167,7 +164,7 @@
     DataPoint             mWindowTopDP;
 
     WingsuitView         *mWingsuitView;
-=======
+
     double                m_temperature;
     double                m_mass;
     double                m_planformArea;
@@ -176,7 +173,6 @@
     double                m_minDrag;
     double                m_maxLift;
     double                m_efficiency;
->>>>>>> a0281dd3
 
     void writeSettings();
     void readSettings();
@@ -185,12 +181,9 @@
     void initViews();
     void initMapView();
     void initWindView();
-<<<<<<< HEAD
     void initWingsuitView();
-=======
     void initLiftDragView();
 
->>>>>>> a0281dd3
     void initSingleView(const QString &title, const QString &objectName,
                         QAction *actionShow, DataView::Direction direction);
 
