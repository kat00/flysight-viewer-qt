#include "mainwindow.h"
#include "ui_mainwindow.h"

#include <QDockWidget>
#include <QFile>
#include <QFileDialog>
#include <QFileInfo>
#include <QMessageBox>
#include <QSettings>
#include <QShortcut>
#include <QTextStream>

#include <math.h>

#include "common.h"
#include "configdialog.h"
#include "dataview.h"
#include "liftdragplot.h"
#include "mapview.h"
#include "videoview.h"
#include "windplot.h"
#include "wingsuitview.h"

MainWindow::MainWindow(
        QWidget *parent):

    QMainWindow(parent),
    m_ui(new Ui::MainWindow),
    mMarkActive(false),
    m_viewDataRotation(0),
    m_units(PlotValue::Imperial),
    m_dtWind(30),
<<<<<<< HEAD
    mWindowBottom(2000),
    mWindowTop(3000),
    mIsWindowValid(false),
    mWingsuitView(0)
=======
    m_temperature(288.15),
    m_mass(70),
    m_planformArea(2),
    m_wingSpan(1.4),
    m_minDrag(0.041),
    m_maxLift(0.52),
    m_efficiency(0.53)
>>>>>>> a0281dd3
{
    m_ui->setupUi(this);

    // Ensure that closeEvent is called
    connect(m_ui->actionExit, SIGNAL(triggered()),
            this, SLOT(close()));

    // Respond to data changed signal
    connect(this, SIGNAL(dataChanged()),
            this, SLOT(updateWindow()));

    // Intitialize plot area
    initPlot();

    // Initialize 3D views
    initViews();

    // Initialize map view
    initMapView();

    // Initialize wind view
    initWindView();

<<<<<<< HEAD
    // Initialize wingsuit view
    initWingsuitView();
=======
    // Initialize lift/drag view
    initLiftDragView();
>>>>>>> a0281dd3

    // Restore window state
    readSettings();

    // Set default tool
    setTool(Pan);

    // Redraw plots
    emit dataChanged();

#ifdef Q_OS_MAC
    // Fix for single-key shortcuts on Mac
    // http://thebreakfastpost.com/2014/06/03/single-key-menu-shortcuts-with-qt5-on-osx/
    foreach (QAction *a, m_ui->menuPlots->actions())
    {
        QObject::connect(new QShortcut(a->shortcut(), a->parentWidget()),
                         SIGNAL(activated()), a, SLOT(trigger()));
    }
    foreach (QAction *a, m_ui->menu_Tools->actions())
    {
        QObject::connect(new QShortcut(a->shortcut(), a->parentWidget()),
                         SIGNAL(activated()), a, SLOT(trigger()));
    }
#endif
}

MainWindow::~MainWindow()
{
    delete m_ui;
}

void MainWindow::writeSettings()
{
    QSettings settings("FlySight", "Viewer");

    settings.beginGroup("mainWindow");
    settings.setValue("geometry", saveGeometry());
    settings.setValue("state", saveState());
    settings.setValue("units", m_units);
    settings.setValue("dtWind", m_dtWind);
    settings.setValue("temperature", m_temperature);
    settings.setValue("mass", m_mass);
    settings.setValue("planformArea", m_planformArea);
    settings.setValue("wingSpan", m_wingSpan);
    settings.setValue("minDrag", m_minDrag);
    settings.setValue("maxLift", m_maxLift);
    settings.setValue("efficiency", m_efficiency);
    settings.endGroup();
}

void MainWindow::readSettings()
{
    QSettings settings("FlySight", "Viewer");

    settings.beginGroup("mainWindow");
    restoreGeometry(settings.value("geometry").toByteArray());
    restoreState(settings.value("state").toByteArray());
    m_units = (PlotValue::Units) settings.value("units", m_units).toInt();
    m_dtWind = settings.value("dtWind", m_dtWind).toDouble();
    m_temperature = settings.value("temperature", m_temperature).toDouble();
    m_mass = settings.value("mass", m_mass).toDouble();
    m_planformArea = settings.value("planformArea", m_planformArea).toDouble();
    m_wingSpan = settings.value("wingSpan", m_wingSpan).toDouble();
    m_minDrag = settings.value("minDrag", m_minDrag).toDouble();
    m_maxLift = settings.value("maxLift", m_maxLift).toDouble();
    m_efficiency = settings.value("efficiency", m_efficiency).toDouble();
    settings.endGroup();
}

void MainWindow::initPlot()
{
    updateBottomActions();
    updateLeftActions();

    m_ui->plotArea->setMainWindow(this);

    connect(this, SIGNAL(dataChanged()),
            m_ui->plotArea, SLOT(updatePlot()));
}

void MainWindow::initViews()
{
    initSingleView(tr("Top View"), "topView", m_ui->actionShowTopView, DataView::Top);
    initSingleView(tr("Side View"), "leftView", m_ui->actionShowLeftView, DataView::Left);
    initSingleView(tr("Front View"), "frontView", m_ui->actionShowFrontView, DataView::Front);
}

void MainWindow::initSingleView(
        const QString &title,
        const QString &objectName,
        QAction *actionShow,
        DataView::Direction direction)
{
    DataView *dataView = new DataView;
    QDockWidget *dockWidget = new QDockWidget(title);
    dockWidget->setWidget(dataView);
    dockWidget->setObjectName(objectName);
    addDockWidget(Qt::BottomDockWidgetArea, dockWidget);

    dataView->setMainWindow(this);
    dataView->setDirection(direction);

    connect(actionShow, SIGNAL(toggled(bool)),
            dockWidget, SLOT(setVisible(bool)));
    connect(dockWidget, SIGNAL(visibilityChanged(bool)),
            actionShow, SLOT(setChecked(bool)));

    connect(this, SIGNAL(dataChanged()),
            dataView, SLOT(updateView()));
    connect(this, SIGNAL(rotationChanged(double)),
            dataView, SLOT(updateView()));
}

void MainWindow::initMapView()
{
    MapView *mapView = new MapView;
    QDockWidget *dockWidget = new QDockWidget(tr("Map View"));
    dockWidget->setWidget(mapView);
    dockWidget->setObjectName("mapView");
    addDockWidget(Qt::BottomDockWidgetArea, dockWidget);

    mapView->setMainWindow(this);

    connect(m_ui->actionShowMapView, SIGNAL(toggled(bool)),
            dockWidget, SLOT(setVisible(bool)));
    connect(dockWidget, SIGNAL(visibilityChanged(bool)),
            m_ui->actionShowMapView, SLOT(setChecked(bool)));

    connect(this, SIGNAL(dataLoaded()),
            mapView, SLOT(initView()));
    connect(this, SIGNAL(dataChanged()),
            mapView, SLOT(updateView()));
}

void MainWindow::initWindView()
{
    WindPlot *windPlot = new WindPlot;
    QDockWidget *dockWidget = new QDockWidget(tr("Wind View"));
    dockWidget->setWidget(windPlot);
    dockWidget->setObjectName("windView");
    dockWidget->setVisible(false);
    addDockWidget(Qt::BottomDockWidgetArea, dockWidget);

    windPlot->setMainWindow(this);

    connect(m_ui->actionShowWindView, SIGNAL(toggled(bool)),
            dockWidget, SLOT(setVisible(bool)));
    connect(dockWidget, SIGNAL(visibilityChanged(bool)),
            m_ui->actionShowWindView, SLOT(setChecked(bool)));

    connect(this, SIGNAL(dataChanged()),
            windPlot, SLOT(updatePlot()));
}

<<<<<<< HEAD
void MainWindow::initWingsuitView()
{
    mWingsuitView = new WingsuitView;
    QDockWidget *dockWidget = new QDockWidget(tr("Wingsuit View"));
    dockWidget->setWidget(mWingsuitView);
    dockWidget->setObjectName("wingsuitView");
    dockWidget->setVisible(false);
    addDockWidget(Qt::BottomDockWidgetArea, dockWidget);

    mWingsuitView->setMainWindow(this);

    connect(m_ui->actionShowWingsuitView, SIGNAL(toggled(bool)),
            dockWidget, SLOT(setVisible(bool)));
    connect(m_ui->actionShowWingsuitView, SIGNAL(toggled(bool)),
            this, SLOT(setWingsuitVisible(bool)));
    connect(dockWidget, SIGNAL(visibilityChanged(bool)),
            m_ui->actionShowWingsuitView, SLOT(setChecked(bool)));

    connect(this, SIGNAL(dataChanged()),
            mWingsuitView, SLOT(updateView()));
=======
void MainWindow::initLiftDragView()
{
    LiftDragPlot *liftDragPlot = new LiftDragPlot;
    QDockWidget *dockWidget = new QDockWidget(tr("Lift/Drag View"));
    dockWidget->setWidget(liftDragPlot);
    dockWidget->setObjectName("liftDragView");
    dockWidget->setVisible(false);
    addDockWidget(Qt::BottomDockWidgetArea, dockWidget);

    liftDragPlot->setMainWindow(this);

    connect(m_ui->actionShowLiftDragView, SIGNAL(toggled(bool)),
            dockWidget, SLOT(setVisible(bool)));
    connect(dockWidget, SIGNAL(visibilityChanged(bool)),
            m_ui->actionShowLiftDragView, SLOT(setChecked(bool)));

    connect(this, SIGNAL(dataChanged()),
            liftDragPlot, SLOT(updatePlot()));
>>>>>>> a0281dd3
}

void MainWindow::closeEvent(
        QCloseEvent *event)
{
    // Save window state
    writeSettings();

    // Okay to close
    event->accept();
}

DataPoint MainWindow::interpolateDataT(
        double t)
{
    const int i1 = findIndexBelowT(t);
    const int i2 = findIndexAboveT(t);

    if (i1 < 0)
    {
        return m_data.first();
    }
    else if (i2 >= m_data.size())
    {
        return m_data.last();
    }
    else
    {
        const DataPoint &dp1 = m_data[i1];
        const DataPoint &dp2 = m_data[i2];
        return DataPoint::interpolate(dp1, dp2, (t - dp1.t) / (dp2.t - dp1.t));
    }
}

int MainWindow::findIndexBelowT(
        double t)
{
    int below = -1;
    int above = m_data.size();

    while (below + 1 != above)
    {
        int mid = (below + above) / 2;
        const DataPoint &dp = m_data[mid];

        if (dp.t < t) below = mid;
        else          above = mid;
    }

    return below;
}

int MainWindow::findIndexAboveT(
        double t)
{
    int below = -1;
    int above = m_data.size();

    while (below + 1 != above)
    {
        int mid = (below + above) / 2;
        const DataPoint &dp = m_data[mid];

        if (dp.t > t) above = mid;
        else          below = mid;
    }

    return above;
}

void MainWindow::on_actionImport_triggered()
{
    // Initialize settings object
    QSettings settings("FlySight", "Viewer");

    // Get last file read
    QString rootFolder = settings.value("folder").toString();

    QString fileName = QFileDialog::getOpenFileName(this, tr("Import Track"), rootFolder, tr("CSV Files (*.csv)"));

    QFile file(fileName);
    if (!file.open(QIODevice::ReadOnly))
    {
        // TODO: Error message
        return;
    }

    // Remember last file read
    settings.setValue("folder", QFileInfo(fileName).absoluteFilePath());

    QTextStream in(&file);

    // Column enumeration
    typedef enum {
        Time = 0,
        Lat,
        Lon,
        HMSL,
        VelN,
        VelE,
        VelD,
        HAcc,
        VAcc,
        SAcc,
        NumSV
    } Columns;

    // Read column labels
    QMap< int, int > colMap;
    if (!in.atEnd())
    {
        QString line = in.readLine();
        QStringList cols = line.split(",");

        for (int i = 0; i < cols.size(); ++i)
        {
            const QString &s = cols[i];

            if (s == "time")  colMap[Time]  = i;
            if (s == "lat")   colMap[Lat]   = i;
            if (s == "lon")   colMap[Lon]   = i;
            if (s == "hMSL")  colMap[HMSL]  = i;
            if (s == "velN")  colMap[VelN]  = i;
            if (s == "velE")  colMap[VelE]  = i;
            if (s == "velD")  colMap[VelD]  = i;
            if (s == "hAcc")  colMap[HAcc]  = i;
            if (s == "vAcc")  colMap[VAcc]  = i;
            if (s == "sAcc")  colMap[SAcc]  = i;
            if (s == "numSV") colMap[NumSV] = i;
        }
    }

    // Skip next row
    if (!in.atEnd()) in.readLine();

    m_data.clear();

    while (!in.atEnd())
    {
        QString line = in.readLine();
        QStringList cols = line.split(",");

        DataPoint pt;

        pt.dateTime = QDateTime::fromString(cols[colMap[Time]], Qt::ISODate);

        pt.lat   = cols[colMap[Lat]].toDouble();
        pt.lon   = cols[colMap[Lon]].toDouble();
        pt.hMSL  = cols[colMap[HMSL]].toDouble();

        pt.velN  = cols[colMap[VelN]].toDouble();
        pt.velE  = cols[colMap[VelE]].toDouble();
        pt.velD  = cols[colMap[VelD]].toDouble();

        pt.hAcc  = cols[colMap[HAcc]].toDouble();
        pt.vAcc  = cols[colMap[VAcc]].toDouble();
        pt.sAcc  = cols[colMap[SAcc]].toDouble();

        pt.numSV = cols[colMap[NumSV]].toDouble();

        m_data.append(pt);
    }

    double dist2D = 0, dist3D = 0;

    QVector< double > dt;

    for (int i = 0; i < m_data.size(); ++i)
    {
        const DataPoint &dp0 = m_data[m_data.size() - 1];
        DataPoint &dp = m_data[i];

        double distance = getDistance(dp0, dp);
        double bearing = getBearing(dp0, dp);

        dp.x = distance * sin(bearing);
        dp.y = distance * cos(bearing);
        dp.z = dp.alt = dp.hMSL - dp0.hMSL;

        qint64 start = dp0.dateTime.toMSecsSinceEpoch();
        qint64 end = dp.dateTime.toMSecsSinceEpoch();

        dp.t = (double) (end - start) / 1000;

        if (i > 0)
        {
            const DataPoint &dpPrev = m_data[i - 1];

            double dh = getDistance(dpPrev, dp);
            double dz = dp.hMSL - dpPrev.hMSL;

            dist2D += dh;
            dist3D += sqrt(dh * dh + dz * dz);

            dt.append(dp.t - dpPrev.t);
        }

        dp.dist2D = dist2D;
        dp.dist3D = dist3D;
    }

    for (int i = 0; i < m_data.size(); ++i)
    {
        DataPoint &dp = m_data[i];
        dp.curv = getSlope(i, DataPoint::diveAngle);
    }

    initWind();

    for (int i = 0; i < m_data.size(); ++i)
    {
        DataPoint &dp = m_data[i];
        dp.accel = getSlope(i, DataPoint::totalSpeed);
    }

    initAerodynamics();

    if (dt.size() > 0)
    {
        qSort(dt.begin(), dt.end());
        m_timeStep = dt.at(dt.size() / 2);
    }
    else
    {
        m_timeStep = 1.0;
    }

    // Clear optimum
    m_optimal.clear();

    initRange();

    emit dataLoaded();
}

void MainWindow::initWind()
{
    for (int i = 0; i < m_data.size(); ++i)
    {
        getWind(i);
    }
}

void MainWindow::getWind(
        const int center)
{
    // Weighted least-squares circle fit based on this:
    //   http://www.dtcenter.org/met/users/docs/write_ups/circle_fit.pdf

    DataPoint &dp0 = m_data[center];

    int start = findIndexBelowT(dp0.t - m_dtWind) + 1;
    int end   = findIndexAboveT(dp0.t + m_dtWind);

    double xbar = 0, ybar = 0, N = 0;
    for (int i = start; i < end; ++i)
    {
        DataPoint &dp = m_data[i];

        const double dt = dp.t - dp0.t;
        const double wi = 0.5 * (1 + cos(M_PI * dt / m_dtWind));

        const double xi = dp.velE;
        const double yi = dp.velN;

        xbar += wi * xi;
        ybar += wi * yi;

        N += wi;
    }

    if (N == 0)
    {
        dp0.windE = 0;
        dp0.windN = 0;
        dp0.velAircraft = 0;
        dp0.windErr = 0;
        return;
    }

    xbar /= N;
    ybar /= N;

    double suu = 0, suv = 0, svv = 0;
    double suuu = 0, suvv = 0, svuu = 0, svvv = 0;
    for (int i = start; i < end; ++i)
    {
        DataPoint &dp = m_data[i];

        const double dt = dp.t - dp0.t;
        const double wi = 0.5 * (1 + cos(M_PI * dt / m_dtWind));

        const double xi = dp.velE;
        const double yi = dp.velN;

        const double ui = xi - xbar;
        const double vi = yi - ybar;

        suu += wi * ui * ui;
        suv += wi * ui * vi;
        svv += wi * vi * vi;

        suuu += wi * ui * ui * ui;
        suvv += wi * ui * vi * vi;
        svuu += wi * vi * ui * ui;
        svvv += wi * vi * vi * vi;
    }

    const double det = suu * svv - suv * suv;

    if (det == 0)
    {
        dp0.windE = 0;
        dp0.windN = 0;
        dp0.velAircraft = 0;
        dp0.windErr = 0;
        return;
    }

    const double uc = 1 / det * (0.5 * svv * (suuu + suvv) - 0.5 * suv * (svvv + svuu));
    const double vc = 1 / det * (0.5 * suu * (svvv + svuu) - 0.5 * suv * (suuu + suvv));

    const double xc = uc + xbar;
    const double yc = vc + ybar;

    const double alpha = uc * uc + vc * vc + (suu + svv) / N;
    const double R = sqrt(alpha);

    dp0.windE = xc;
    dp0.windN = yc;
    dp0.velAircraft = R;

    double err = 0;
    for (int i = start; i < end; ++i)
    {
        DataPoint &dp = m_data[i];

        const double dt = dp.t - dp0.t;
        const double wi = 0.5 * (1 + cos(M_PI * dt / m_dtWind));

        const double xi = dp.velE;
        const double yi = dp.velN;

        const double dx = xi - xc;
        const double dy = yi - yc;

        const double term = sqrt(dx * dx + dy * dy) - R;
        err += wi * term * term;
    }

    dp0.windErr = sqrt(err / N);
}

void MainWindow::initAerodynamics()
{
    for (int i = 0; i < m_data.size(); ++i)
    {
        DataPoint &dp = m_data[i];

        // Acceleration
        double accelN = getSlope(i, DataPoint::northSpeed);
        double accelE = getSlope(i, DataPoint::eastSpeed);
        double accelD = getSlope(i, DataPoint::verticalSpeed);

        // Subtract acceleration due to gravity
        accelD -= A_GRAVITY;

        // Calculate acceleration due to drag
        const double vel = DataPoint::totalSpeed(dp);
        const double proj = (accelN * dp.velN + accelE * dp.velE + accelD * dp.velD) / vel;

        const double dragN = proj * dp.velN / vel;
        const double dragE = proj * dp.velE / vel;
        const double dragD = proj * dp.velD / vel;

        const double accelDrag = sqrt(dragN * dragN + dragE * dragE + dragD * dragD);

        // Calculate acceleration due to lift
        const double liftN = accelN - dragN;
        const double liftE = accelE - dragE;
        const double liftD = accelD - dragD;

        const double accelLift = sqrt(liftN * liftN + liftE * liftE + liftD * liftD);

        // From https://en.wikipedia.org/wiki/Atmospheric_pressure#Altitude_variation
        const double airPressure = SL_PRESSURE * pow(1 - LAPSE_RATE * dp.hMSL / SL_TEMP, A_GRAVITY * MM_AIR / GAS_CONST / LAPSE_RATE);

        // From https://en.wikipedia.org/wiki/Density_of_air
        const double airDensity = airPressure / (GAS_CONST / MM_AIR) / m_temperature;

        // From https://en.wikipedia.org/wiki/Dynamic_pressure
        const double dynamicPressure = airDensity * vel * vel / 2;

        // Calculate lift and drag coefficients
        dp.lift = m_mass * accelLift / dynamicPressure / m_planformArea;
        dp.drag = m_mass * accelDrag / dynamicPressure / m_planformArea;
    }
}

double MainWindow::getSlope(
        const int center,
        double (*value)(const DataPoint &)) const
{
    int iMin = qMax (0, center - 2);
    int iMax = qMin (m_data.size () - 1, center + 2);

    double sumx = 0, sumy = 0, sumxx = 0, sumxy = 0;

    for (int i = iMin; i <= iMax; ++i)
    {
        const DataPoint &dp = m_data[i];
        double y = value(dp);

        sumx += dp.t;
        sumy += y;
        sumxx += dp.t * dp.t;
        sumxy += dp.t * y;
    }

    int n = iMax - iMin + 1;
    return (sumxy - sumx * sumy / n) / (sumxx - sumx * sumx / n);
}

double MainWindow::getDistance(
        const DataPoint &dp1,
        const DataPoint &dp2) const
{
    const double R = 6371009;
    const double pi = 3.14159265359;

    double lat1 = dp1.lat / 180 * pi;
    double lon1 = dp1.lon / 180 * pi;

    double lat2 = dp2.lat / 180 * pi;
    double lon2 = dp2.lon / 180 * pi;

    double dLat = lat2 - lat1;
    double dLon = lon2 - lon1;

    double a = sin(dLat / 2) * sin(dLat / 2) +
            sin(dLon / 2) * sin(dLon / 2) * cos(lat1) * cos(lat2);
    double c = 2 * atan2(sqrt(a), sqrt(1 - a));

    return R * c;
}

double MainWindow::getBearing(
        const DataPoint &dp1,
        const DataPoint &dp2) const
{
    const double pi = 3.14159265359;

    double lat1 = dp1.lat / 180 * pi;
    double lon1 = dp1.lon / 180 * pi;

    double lat2 = dp2.lat / 180 * pi;
    double lon2 = dp2.lon / 180 * pi;

    double dLon = lon2 - lon1;

    double y = sin(dLon) * cos(lat2);
    double x = cos(lat1) * sin(lat2) -
            sin(lat1) * cos(lat2) * cos(dLon);

    return atan2(y, x);
}

void MainWindow::setMark(
        double start,
        double end)
{
    if (m_data.isEmpty()) return;

    if (start >= m_data.front().t &&
            start <= m_data.back().t &&
            end >= m_data.front().t &&
            end <= m_data.back().t)
    {
        mMarkStart = start;
        mMarkEnd = end;
        mMarkActive = true;
    }
    else
    {
        mMarkActive = false;
    }

    emit dataChanged();
}

void MainWindow::setMark(
        double mark)
{
    if (m_data.isEmpty()) return;

    if (mark >= m_data.front().t &&
            mark <= m_data.back().t)
    {
        mMarkStart = mMarkEnd = mark;
        mMarkActive = true;
    }
    else
    {
        mMarkActive = false;
    }

    emit dataChanged();
}

void MainWindow::clearMark()
{
    mMarkActive = false;

    emit dataChanged();
}

void MainWindow::initRange()
{
    double lower, upper;

    for (int i = 0; i < m_data.size(); ++i)
    {
        DataPoint &dp = m_data[i];

        if (i == 0)
        {
            lower = upper = dp.t;
        }
        else
        {
            if (dp.t < lower) lower = dp.t;
            if (dp.t > upper) upper = dp.t;
        }
    }

    setRange(lower, upper);
}

void MainWindow::on_actionElevation_triggered()
{
    m_ui->plotArea->togglePlot(DataPlot::Elevation);
}

void MainWindow::on_actionVerticalSpeed_triggered()
{
    m_ui->plotArea->togglePlot(DataPlot::VerticalSpeed);
}

void MainWindow::on_actionHorizontalSpeed_triggered()
{
    m_ui->plotArea->togglePlot(DataPlot::HorizontalSpeed);
}

void MainWindow::on_actionTime_triggered()
{
    m_ui->plotArea->setXAxisType(DataPlot::Time);
    updateBottomActions();
}

void MainWindow::on_actionDistance2D_triggered()
{
    m_ui->plotArea->setXAxisType(DataPlot::Distance2D);
    updateBottomActions();
}

void MainWindow::on_actionDistance3D_triggered()
{
    m_ui->plotArea->setXAxisType(DataPlot::Distance3D);
    updateBottomActions();
}

void MainWindow::updateBottomActions()
{
    m_ui->actionTime->setChecked(m_ui->plotArea->xAxisType() == DataPlot::Time);
    m_ui->actionDistance2D->setChecked(m_ui->plotArea->xAxisType() == DataPlot::Distance2D);
    m_ui->actionDistance3D->setChecked(m_ui->plotArea->xAxisType() == DataPlot::Distance3D);
}

void MainWindow::updateLeftActions()
{
    m_ui->actionElevation->setChecked(m_ui->plotArea->plotVisible(DataPlot::Elevation));
    m_ui->actionVerticalSpeed->setChecked(m_ui->plotArea->plotVisible(DataPlot::VerticalSpeed));
    m_ui->actionHorizontalSpeed->setChecked(m_ui->plotArea->plotVisible(DataPlot::HorizontalSpeed));
    m_ui->actionTotalSpeed->setChecked(m_ui->plotArea->plotVisible(DataPlot::TotalSpeed));
    m_ui->actionDiveAngle->setChecked(m_ui->plotArea->plotVisible(DataPlot::DiveAngle));
    m_ui->actionCurvature->setChecked(m_ui->plotArea->plotVisible(DataPlot::Curvature));
    m_ui->actionGlideRatio->setChecked(m_ui->plotArea->plotVisible(DataPlot::GlideRatio));
    m_ui->actionHorizontalAccuracy->setChecked(m_ui->plotArea->plotVisible(DataPlot::HorizontalAccuracy));
    m_ui->actionVerticalAccuracy->setChecked(m_ui->plotArea->plotVisible(DataPlot::VerticalAccuracy));
    m_ui->actionSpeedAccuracy->setChecked(m_ui->plotArea->plotVisible(DataPlot::SpeedAccuracy));
    m_ui->actionNumberOfSatellites->setChecked(m_ui->plotArea->plotVisible(DataPlot::NumberOfSatellites));
    m_ui->actionWindSpeed->setChecked(m_ui->plotArea->plotVisible(DataPlot::WindSpeed));
    m_ui->actionWindDirection->setChecked(m_ui->plotArea->plotVisible(DataPlot::WindDirection));
    m_ui->actionAircraftSpeed->setChecked(m_ui->plotArea->plotVisible(DataPlot::AircraftSpeed));
    m_ui->actionAcceleration->setChecked(m_ui->plotArea->plotVisible(DataPlot::Acceleration));
    m_ui->actionTotalEnergy->setChecked(m_ui->plotArea->plotVisible(DataPlot::TotalEnergy));
    m_ui->actionEnergyRate->setChecked(m_ui->plotArea->plotVisible(DataPlot::EnergyRate));
    m_ui->actionLift->setChecked(m_ui->plotArea->plotVisible(DataPlot::Lift));
    m_ui->actionDrag->setChecked(m_ui->plotArea->plotVisible(DataPlot::Drag));
}

void MainWindow::on_actionTotalSpeed_triggered()
{
    m_ui->plotArea->togglePlot(DataPlot::TotalSpeed);
}

void MainWindow::on_actionDiveAngle_triggered()
{
    m_ui->plotArea->togglePlot(DataPlot::DiveAngle);
}

void MainWindow::on_actionCurvature_triggered()
{
    m_ui->plotArea->togglePlot(DataPlot::Curvature);
}

void MainWindow::on_actionGlideRatio_triggered()
{
    m_ui->plotArea->togglePlot(DataPlot::GlideRatio);
}

void MainWindow::on_actionHorizontalAccuracy_triggered()
{
    m_ui->plotArea->togglePlot(DataPlot::HorizontalAccuracy);
}

void MainWindow::on_actionVerticalAccuracy_triggered()
{
    m_ui->plotArea->togglePlot(DataPlot::VerticalAccuracy);
}

void MainWindow::on_actionSpeedAccuracy_triggered()
{
    m_ui->plotArea->togglePlot(DataPlot::SpeedAccuracy);
}

void MainWindow::on_actionNumberOfSatellites_triggered()
{
    m_ui->plotArea->togglePlot(DataPlot::NumberOfSatellites);
}

void MainWindow::on_actionWindSpeed_triggered()
{
    m_ui->plotArea->togglePlot(DataPlot::WindSpeed);
}

void MainWindow::on_actionWindDirection_triggered()
{
    m_ui->plotArea->togglePlot(DataPlot::WindDirection);
}

void MainWindow::on_actionAircraftSpeed_triggered()
{
    m_ui->plotArea->togglePlot(DataPlot::AircraftSpeed);
}

void MainWindow::on_actionWindError_triggered()
{
    m_ui->plotArea->togglePlot(DataPlot::WindError);
}

void MainWindow::on_actionAcceleration_triggered()
{
    m_ui->plotArea->togglePlot(DataPlot::Acceleration);
}

void MainWindow::on_actionTotalEnergy_triggered()
{
    m_ui->plotArea->togglePlot(DataPlot::TotalEnergy);
}

void MainWindow::on_actionEnergyRate_triggered()
{
    m_ui->plotArea->togglePlot(DataPlot::EnergyRate);
}

void MainWindow::on_actionLift_triggered()
{
    m_ui->plotArea->togglePlot(DataPlot::Lift);
}

void MainWindow::on_actionDrag_triggered()
{
    m_ui->plotArea->togglePlot(DataPlot::Drag);
}

void MainWindow::on_actionPan_triggered()
{
    setTool(Pan);
}

void MainWindow::on_actionZoom_triggered()
{
    setTool(Zoom);
}

void MainWindow::on_actionMeasure_triggered()
{
    setTool(Measure);
}

void MainWindow::on_actionZero_triggered()
{
    setTool(Zero);
}

void MainWindow::on_actionGround_triggered()
{
    setTool(Ground);
}

void MainWindow::on_actionImportGates_triggered()
{
    QStringList fileNames = QFileDialog::getOpenFileNames(this, tr("Import Gates"), "", tr("CSV Files (*.csv)"));

    for (int i = 0; i < fileNames.size(); ++i)
    {
        QFile file(fileNames[i]);
        if (!file.open(QIODevice::ReadOnly))
        {
            // TODO: Error message
            continue;
        }

        QTextStream in(&file);

        // skip first 2 rows
        if (!in.atEnd()) in.readLine();
        if (!in.atEnd()) in.readLine();

        QVector< double > lat, lon, hMSL;

        while (!in.atEnd())
        {
            QString line = in.readLine();
            QStringList cols = line.split(",");

            lat.append(cols[1].toDouble());
            lon.append(cols[2].toDouble());
            hMSL.append(cols[3].toDouble());
        }

        if (lat.size() > 0)
        {
            qSort(lat.begin(), lat.end());
            qSort(lon.begin(), lon.end());
            qSort(hMSL.begin(), hMSL.end());

            int mid = lat.size() / 2;

            DataPoint dp ;

            dp.lat  = lat[mid];
            dp.lon  = lon[mid];
            dp.hMSL = hMSL[mid];

            m_waypoints.append(dp);
        }
    }

    emit dataChanged();
}

void MainWindow::on_actionPreferences_triggered()
{
    ConfigDialog dlg;

    dlg.setUnits(m_units);

    dlg.setDtWind(m_dtWind);

    dlg.setTemperature(m_temperature);
    dlg.setMass(m_mass);
    dlg.setPlanformArea(m_planformArea);
    dlg.setWingSpan(m_wingSpan);
    dlg.setMinDrag(m_minDrag);
    dlg.setMaxLift(m_maxLift);
    dlg.setEfficiency(m_efficiency);

    dlg.exec();

    if (m_units != dlg.units())
    {
        m_units = dlg.units();
        initRange();
    }

    if (m_dtWind != dlg.dtWind())
    {
        m_dtWind = dlg.dtWind();
        initWind();

        emit dataChanged();
    }

    if (m_temperature != dlg.temperature() ||
        m_mass != dlg.mass() ||
        m_planformArea != dlg.planformArea() ||
        m_wingSpan != dlg.wingSpan())
    {
        m_temperature = dlg.temperature();
        m_mass = dlg.mass();
        m_planformArea = dlg.planformArea();
        m_wingSpan = dlg.wingSpan();

        initAerodynamics();

        emit dataChanged();
    }

    if (m_minDrag != dlg.minDrag() ||
        m_maxLift != dlg.maxLift() ||
        m_efficiency != dlg.efficiency())
    {
        m_minDrag = dlg.minDrag();
        m_maxLift = dlg.maxLift();
        m_efficiency = dlg.efficiency();

        emit dataChanged();
    }
}

void MainWindow::on_actionImportVideo_triggered()
{
    // Initialize settings object
    QSettings settings("FlySight", "Viewer");

    // Get last file read
    QString rootFolder = settings.value("videoFolder").toString();

    QString fileName = QFileDialog::getOpenFileName(this, tr("Import Video"), rootFolder);

    if (!fileName.isEmpty())
    {
        // Remember last file read
        settings.setValue("videoFolder", QFileInfo(fileName).absoluteFilePath());

        // Create video view
        VideoView *videoView = new VideoView;
        QDockWidget *dockWidget = new QDockWidget(tr("Video View"));
        dockWidget->setWidget(videoView);
        dockWidget->setObjectName("videoView");
        addDockWidget(Qt::BottomDockWidgetArea, dockWidget);

        // Default to floating and delete when closed
        dockWidget->setFloating(true);
        dockWidget->setAttribute(Qt::WA_DeleteOnClose);

        // Associate the view with the main window
        videoView->setMainWindow(this);

        // Set up notifications for video view
        connect(this, SIGNAL(dataChanged()),
                videoView, SLOT(updateView()));

        // Associate view with this file
        videoView->setMedia(fileName);
    }
}

void MainWindow::on_actionExportKML_triggered()
{
    // Initialize settings object
    QSettings settings("FlySight", "Viewer");

    // Get last file read
    QString rootFolder = settings.value("kmlFolder").toString();

    QString fileName = QFileDialog::getSaveFileName(this,
                                                    tr("Export KML"),
                                                    rootFolder,
                                                    tr("KML Files (*.kml)"));

    if (!fileName.isEmpty())
    {
        // Remember last file read
        settings.setValue("kmlFolder", QFileInfo(fileName).absoluteFilePath());

        // Open output file
        QFile file(fileName);
        if (!file.open(QIODevice::WriteOnly))
        {
            // TODO: Error message
            return;
        }

        QTextStream stream(&file);

        // Write headers
        stream << "<?xml version=\"1.0\" encoding=\"UTF-8\"?>" << endl;
        stream << "<kml xmlns=\"http://www.opengis.net/kml/2.2\">" << endl;
        stream << "  <Placemark>" << endl;
        stream << "    <name>" << QFileInfo(fileName).baseName() << "</name>" << endl;
        stream << "    <LineString>" << endl;
        stream << "      <altitudeMode>absolute</altitudeMode>" << endl;
        stream << "      <coordinates>" << endl;

        double lower = rangeLower();
        double upper = rangeUpper();

        bool first = true;
        for (int i = 0; i < dataSize(); ++i)
        {
            const DataPoint &dp = dataPoint(i);

            if (lower <= dp.t && dp.t <= upper)
            {
                if (first)
                {
                    stream << "        ";
                    first = false;
                }
                else
                {
                    stream << " ";
                }

                stream << QString("%1,%2,%3").arg(dp.lon, 0, 'f').arg(dp.lat, 0, 'f').arg(dp.hMSL, 0, 'f');
            }
        }

        if (!first)
        {
            stream << endl;
        }


        // Write footers
        stream << "      </coordinates>" << endl;
        stream << "    </LineString>" << endl;
        stream << "  </Placemark>" << endl;
        stream << "</kml>" << endl;
    }
}

void MainWindow::on_actionExportPlot_triggered()
{
    // Initialize settings object
    QSettings settings("FlySight", "Viewer");

    // Get last file read
    QString rootFolder = settings.value("plotFolder").toString();

    QString fileName = QFileDialog::getSaveFileName(this,
                                                    tr("Export Plot"),
                                                    rootFolder,
                                                    tr("CSV Files (*.csv)"));

    if (!fileName.isEmpty())
    {
        // Remember last file read
        settings.setValue("plotFolder", QFileInfo(fileName).absoluteFilePath());

        // Open output file
        QFile file(fileName);
        if (!file.open(QIODevice::WriteOnly))
        {
            // TODO: Error message
            return;
        }

        QTextStream stream(&file);

        // Write header
        stream << m_ui->plotArea->xValue()->title(m_units);
        for (int j = 0; j < DataPlot::yaLast; ++j)
        {
            if (!m_ui->plotArea->yValue(j)->visible()) continue;
            stream << "," << m_ui->plotArea->yValue(j)->title(m_units);
        }
        stream << endl;

        double lower = rangeLower();
        double upper = rangeUpper();

        for (int i = 0; i < dataSize(); ++i)
        {
            const DataPoint &dp = dataPoint(i);

            if (lower <= dp.t && dp.t <= upper)
            {
                stream << m_ui->plotArea->xValue()->value(dp, m_units);
                for (int j = 0; j < DataPlot::yaLast; ++j)
                {
                    if (!m_ui->plotArea->yValue(j)->visible()) continue;
                    stream << QString(",%1").arg(m_ui->plotArea->yValue(j)->value(dp, m_units), 0, 'f');
                }
                stream << endl;
            }
        }
    }
}

void MainWindow::setRange(
        double lower,
        double upper)
{
    mRangeLower = qMin(lower, upper);
    mRangeUpper = qMax(lower, upper);

    emit dataChanged();
}

void MainWindow::setRotation(
        double rotation)
{
    m_viewDataRotation = rotation;
    emit rotationChanged(m_viewDataRotation);
}

void MainWindow::setZero(
        double t)
{
    if (m_data.isEmpty()) return;

    DataPoint dp0 = interpolateDataT(t);

    for (int i = 0; i < m_data.size(); ++i)
    {
        DataPoint &dp = m_data[i];

        dp.t -= dp0.t;
        dp.x -= dp0.x;
        dp.y -= dp0.y;
        dp.z -= dp0.z;

        dp.dist2D -= dp0.dist2D;
        dp.dist3D -= dp0.dist3D;
    }

    mMarkStart -= dp0.t;
    mMarkEnd -= dp0.t;

    setRange(mRangeLower - dp0.t, mRangeUpper - dp0.t);
    setTool(mPrevTool);
}

void MainWindow::setGround(
        double t)
{
    if (m_data.isEmpty()) return;

    DataPoint dp0 = interpolateDataT(t);

    for (int i = 0; i < m_data.size(); ++i)
    {
        DataPoint &dp = m_data[i];
        dp.alt -= dp0.alt;
    }

    setRange(mRangeLower, mRangeUpper);
    setTool(mPrevTool);
}

void MainWindow::setWindow(
        double windowBottom,
        double windowTop)
{
    mWindowBottom = windowBottom;
    mWindowTop = windowTop;

    emit dataChanged();
}

void MainWindow::setWingsuitVisible(
        bool visible)
{
    emit dataChanged();
}

void MainWindow::updateWindow(void)
{
    mIsWindowValid = false;

    int iBottom, iTop;

    // Find end of window
    for (int i = dataSize() - 1; i >= 0; --i)
    {
        const DataPoint &dp = dataPoint(i);

        if (dp.alt < mWindowBottom)
        {
            iBottom = i;
        }

        if (dp.alt < mWindowTop)
        {
            iTop = i;
        }
        else
        {
            mIsWindowValid = true;
        }

        if (mIsWindowValid && DataPoint::energyRate(dp) > 0) break;
    }

    if (mIsWindowValid)
    {
        // Calculate bottom of window
        const DataPoint &dp1 = dataPoint(iBottom - 1);
        const DataPoint &dp2 = dataPoint(iBottom);
        mWindowBottomDP = DataPoint::interpolate(dp1, dp2, (mWindowBottom - dp1.alt) / (dp2.alt - dp1.alt));

        // Calculate top of window
        const DataPoint &dp3 = dataPoint(iTop - 1);
        const DataPoint &dp4 = dataPoint(iTop);
        mWindowTopDP = DataPoint::interpolate(dp3, dp4, (mWindowTop - dp3.alt) / (dp4.alt - dp3.alt));
    }
}

bool MainWindow::isWindowValid() const
{
    return mIsWindowValid && mWingsuitView && m_ui->actionShowWingsuitView->isChecked();
}

void MainWindow::setTool(
        Tool tool)
{
    if (tool != Ground && tool != Zero)
    {
        mPrevTool = tool;
    }
    mTool = tool;

    m_ui->actionPan->setChecked(tool == Pan);
    m_ui->actionZoom->setChecked(tool == Zoom);
    m_ui->actionMeasure->setChecked(tool == Measure);
    m_ui->actionZero->setChecked(tool == Zero);
    m_ui->actionGround->setChecked(tool == Ground);
}

void MainWindow::on_actionOptimize_triggered()
{
    int start = findIndexBelowT(mRangeLower) + 1;
    int end   = findIndexAboveT(mRangeUpper);

    const double bb = m_wingSpan;
    const double ss = m_planformArea;
    const double ar = bb * bb / ss;

    // y = ax^2 + c
    const double a = 1 / (M_PI * m_efficiency * ar);
    const double c = m_minDrag;

    const double t0 = m_data[start].t;
    const double velH = sqrt(m_data[start].velE * m_data[start].velE + m_data[start].velN * m_data[start].velN);
    const double theta0 = atan2(-m_data[start].velD, velH);
    const double v0 = sqrt(m_data[start].velD * m_data[start].velD + velH * velH);
    const double x0 = 0;
    const double y0 = m_data[start].hMSL;

    qsrand(QTime::currentTime().msec());  // TODO: Use a different seed value

    int aoaSize = 1, kMax = 0;
    while (aoaSize < end - start)
    {
        aoaSize *= 2;
        ++kMax;
    }

    const double max_aoa = m_maxLift / (2 * M_PI);
    QVector< double > aoa (aoaSize, max_aoa / 2);
    double sMax = simulate(aoa, m_timeStep, a, c, t0, theta0, v0, x0, y0, -1);
    QVector< double > aoaMax = aoa;

    for (int k = 0; k < kMax; ++k)
    {
        const int parts = (1 << k);

        for (int j = 0; j < 100; ++j)
        {
            for (int i = 0; i < 10; ++i)
            {
                QVector< double > aoaTemp = aoa;

                iterate(aoaTemp, parts);
                double s = simulate(aoaTemp, m_timeStep, a, c, t0, theta0, v0, x0, y0, -1);

                if (s > sMax)
                {
                    sMax = s;
                    aoaMax = aoaTemp;
                }
            }

            aoa = aoaMax;
        }
    }

    // Clear optimum
    m_optimal.clear();

    if (sMax > 0)
    {
        simulate(aoaMax, m_timeStep, a, c, t0, theta0, v0, x0, y0, start);
    }

    emit dataChanged();

    // Next: - Start simulation at exit and proceed to bottom of competition window.
}

void MainWindow::iterate(
        QVector< double > &aoa,
        int parts)
{
    const int i = qrand() % (parts + 1);
    const double minRatio = 1.0 - (0.5 / parts), maxRatio = 1.0 + (0.5 / parts);
    const double r = minRatio + (double) qrand() / RAND_MAX * (maxRatio - minRatio);

    if (i > 0)
    {
        const int jPrev = aoa.size() * (i - 1) / parts;
        const int jNext = aoa.size() * i / parts;

        const double rPrev = 1.0;
        const double rNext = r;

        for (int j = jPrev; j < jNext; ++j)
        {
            const double r = rPrev + (rNext - rPrev) * (j - jPrev) / (jNext - jPrev);
            aoa[j] *= r;
        }
    }

    if (i < parts)
    {
        const int jPrev = aoa.size() * i / parts;
        const int jNext = aoa.size() * (i + 1) / parts;

        const double rPrev = r;
        const double rNext = 1.0;

        for (int j = jPrev; j < jNext; ++j)
        {
            const double r = rPrev + (rNext - rPrev) * (j - jPrev) / (jNext - jPrev);
            aoa[j] *= r;
        }
    }
}

double MainWindow::simulate(
        const QVector< double > &aoa,
        double h,
        double a,
        double c,
        double t0,
        double theta0,
        double v0,
        double x0,
        double y0,
        int start)
{
    double t = t0;
    double theta = theta0;
    double v = v0;
    double x = x0;
    double y = y0;

    double tStart, tEnd;
    double xStart, xEnd;
    int armed = 0;

    double dist2D, dist3D;

    if (start >= 0)
    {
        dist2D = m_data[start].dist2D;
        dist3D = m_data[start].dist3D;
    }

    QVector< double >::ConstIterator i;
    for (i = aoa.constBegin();
         i != aoa.constEnd() && i + 1 != aoa.constEnd();
         ++i)
    {
        const double lift_prev = lift(*i);
        const double drag_prev = drag(*i, a, c);

        const double lift_next = lift(*(i + 1));
        const double drag_next = drag(*(i + 1), a, c);

        // Runge-Kutta integration
        // See https://en.wikipedia.org/wiki/Runge%E2%80%93Kutta_methods
        const double k0 = h * dtheta_dt(theta, v, x, y, lift_prev);
        const double l0 = h *     dv_dt(theta, v, x, y, drag_prev);
        const double m0 = h *     dx_dt(theta, v, x, y);
        const double n0 = h *     dy_dt(theta, v, x, y);

        const double k1 = h * dtheta_dt(theta + k0/2, v + l0/2, x + m0/2, y + n0/2, (lift_prev + lift_next) / 2);
        const double l1 = h *     dv_dt(theta + k0/2, v + l0/2, x + m0/2, y + n0/2, (drag_prev + drag_next) / 2);
        const double m1 = h *     dx_dt(theta + k0/2, v + l0/2, x + m0/2, y + n0/2);
        const double n1 = h *     dy_dt(theta + k0/2, v + l0/2, x + m0/2, y + n0/2);

        const double k2 = h * dtheta_dt(theta + k1/2, v + l1/2, x + m1/2, y + n1/2, (lift_prev + lift_next) / 2);
        const double l2 = h *     dv_dt(theta + k1/2, v + l1/2, x + m1/2, y + n1/2, (drag_prev + drag_next) / 2);
        const double m2 = h *     dx_dt(theta + k1/2, v + l1/2, x + m1/2, y + n1/2);
        const double n2 = h *     dy_dt(theta + k1/2, v + l1/2, x + m1/2, y + n1/2);

        const double k3 = h * dtheta_dt(theta + k2, v + l2, x + m2, y + n2, lift_next);
        const double l3 = h *     dv_dt(theta + k2, v + l2, x + m2, y + n2, drag_next);
        const double m3 = h *     dx_dt(theta + k2, v + l2, x + m2, y + n2);
        const double n3 = h *     dy_dt(theta + k2, v + l2, x + m2, y + n2);

        const double dtheta = (k0 + 2 * k1 + 2 * k2 + k3) / 6;
        const double dv     = (l0 + 2 * l1 + 2 * l2 + l3) / 6;
        const double dx     = (m0 + 2 * m1 + 2 * m2 + m3) / 6;
        const double dy     = (n0 + 2 * n1 + 2 * n2 + n3) / 6;

        const double tNext     = t + h;
        const double thetaNext = theta + dtheta;
        const double vNext     = v + dv;
        const double xNext     = x + dx;
        const double yNext     = y + dy;

        const double alt = y + m_data[0].alt - m_data[0].hMSL;
        const double altNext = yNext + m_data[0].alt - m_data[0].hMSL;

        if (armed == 0 && alt >= 3000 && altNext < 3000)
        {
            tStart = t + (3000 - alt) / (altNext - alt) * (tNext - t);
            xStart = x + (3000 - alt) / (altNext - alt) * (xNext - x);
            ++armed;
        }
        if (armed == 1 && alt >= 2000 && altNext < 2000)
        {
            tEnd = t + (2000 - alt) / (altNext - alt) * (tNext - t);
            xEnd = x + (2000 - alt) / (altNext - alt) * (xNext - x);
            ++armed;
            break;
        }

        t      = tNext;
        theta  = thetaNext;
        v      = vNext;
        x      = xNext;
        y      = yNext;

        // Update data
        if (start >= 0)
        {
            DataPoint pt;

            pt.hMSL  = yNext;

            pt.velN  = 0;
            pt.velE  = v * cos(theta);
            pt.velD  = -v * sin(theta);

            pt.t = tNext;
            pt.x = xNext;
            pt.y = 0;
            pt.z = pt.alt = altNext;

            dist2D += dx;
            dist3D += sqrt(dx * dx + dy * dy);

            pt.dist2D = dist2D;
            pt.dist3D = dist3D;

            // curv
            // accel

            pt.lift = lift_next;
            pt.drag = drag_next;

            m_optimal.append(pt);
        }
    }

    if (armed == 2)
    {
//        return (xEnd - xStart) / (tEnd - tStart);
//        return xEnd - xStart;
        return tEnd - tStart;
    }
    else
    {
        return 0;
    }
}

double MainWindow::dtheta_dt(
        double theta,
        double v,
        double x,
        double y,
        double lift)
{
    // From https://en.wikipedia.org/wiki/Atmospheric_pressure#Altitude_variation
    const double airPressure = SL_PRESSURE * pow(1 - LAPSE_RATE * y / SL_TEMP, A_GRAVITY * MM_AIR / GAS_CONST / LAPSE_RATE);

    // From https://en.wikipedia.org/wiki/Density_of_air
    const double airDensity = airPressure / (GAS_CONST / MM_AIR) / m_temperature;

    // From https://en.wikipedia.org/wiki/Dynamic_pressure
    const double dynamicPressure = airDensity * v * v / 2;

    // Calculate acceleration due to drag and lift
    const double accelLift = dynamicPressure * m_planformArea * lift / m_mass;

    return (accelLift - A_GRAVITY * cos(theta)) / v;
}

double MainWindow::dv_dt(
        double theta,
        double v,
        double x,
        double y,
        double drag)
{
    // From https://en.wikipedia.org/wiki/Atmospheric_pressure#Altitude_variation
    const double airPressure = SL_PRESSURE * pow(1 - LAPSE_RATE * y / SL_TEMP, A_GRAVITY * MM_AIR / GAS_CONST / LAPSE_RATE);

    // From https://en.wikipedia.org/wiki/Density_of_air
    const double airDensity = airPressure / (GAS_CONST / MM_AIR) / m_temperature;

    // From https://en.wikipedia.org/wiki/Dynamic_pressure
    const double dynamicPressure = airDensity * v * v / 2;

    // Calculate acceleration due to drag and lift
    const double accelDrag = dynamicPressure * m_planformArea * drag / m_mass;

    return -accelDrag - A_GRAVITY * sin(theta);
}

double MainWindow::dx_dt(
        double theta,
        double v,
        double x,
        double y)
{
    return v * cos(theta);
}

double MainWindow::dy_dt(
        double theta,
        double v,
        double x,
        double y)
{
    return v * sin(theta);
}

double MainWindow::lift(
        double aoa)
{
    const double max_aoa = m_maxLift / (2 * M_PI);
    const double width = 0.001;
    const double w = 1 / (1 + exp(-(aoa - max_aoa) / width));
    return w * (2 * sin(aoa) * sin(2 * aoa)) + (1 - w) * (2 * M_PI * aoa);
}

double MainWindow::drag(
        double aoa,
        double a,
        double c)
{
    const double cl = 2 * M_PI * aoa;
    return a * cl * cl + c;
}<|MERGE_RESOLUTION|>--- conflicted
+++ resolved
@@ -30,12 +30,10 @@
     m_viewDataRotation(0),
     m_units(PlotValue::Imperial),
     m_dtWind(30),
-<<<<<<< HEAD
     mWindowBottom(2000),
     mWindowTop(3000),
     mIsWindowValid(false),
-    mWingsuitView(0)
-=======
+    mWingsuitView(0),
     m_temperature(288.15),
     m_mass(70),
     m_planformArea(2),
@@ -43,7 +41,6 @@
     m_minDrag(0.041),
     m_maxLift(0.52),
     m_efficiency(0.53)
->>>>>>> a0281dd3
 {
     m_ui->setupUi(this);
 
@@ -67,13 +64,11 @@
     // Initialize wind view
     initWindView();
 
-<<<<<<< HEAD
     // Initialize wingsuit view
     initWingsuitView();
-=======
+
     // Initialize lift/drag view
     initLiftDragView();
->>>>>>> a0281dd3
 
     // Restore window state
     readSettings();
@@ -228,7 +223,6 @@
             windPlot, SLOT(updatePlot()));
 }
 
-<<<<<<< HEAD
 void MainWindow::initWingsuitView()
 {
     mWingsuitView = new WingsuitView;
@@ -249,7 +243,8 @@
 
     connect(this, SIGNAL(dataChanged()),
             mWingsuitView, SLOT(updateView()));
-=======
+}
+
 void MainWindow::initLiftDragView()
 {
     LiftDragPlot *liftDragPlot = new LiftDragPlot;
@@ -268,7 +263,6 @@
 
     connect(this, SIGNAL(dataChanged()),
             liftDragPlot, SLOT(updatePlot()));
->>>>>>> a0281dd3
 }
 
 void MainWindow::closeEvent(
