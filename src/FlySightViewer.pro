#-------------------------------------------------
#
# Project created by QtCreator 2013-02-02T15:04:16
#
#-------------------------------------------------

QT       += core gui printsupport webkitwidgets

greaterThan(QT_MAJOR_VERSION, 4): QT += widgets

TARGET = FlySightViewer
TEMPLATE = app

SOURCES += main.cpp \
    mainwindow.cpp \
    qcustomplot.cpp \
    dataplot.cpp \
    dataview.cpp \
    waypoint.cpp \
    datapoint.cpp \
    configdialog.cpp \
    mapview.cpp \
    common.cpp \
    videoview.cpp \
    windplot.cpp \
<<<<<<< HEAD
    wingsuitview.cpp
=======
    liftdragplot.cpp
>>>>>>> a0281dd3

HEADERS  += mainwindow.h \
    qcustomplot.h \
    datapoint.h \
    dataplot.h \
    dataview.h \
    waypoint.h \
    plotvalue.h \
    configdialog.h \
    mapview.h \
    common.h \
    videoview.h \
    windplot.h \
<<<<<<< HEAD
    wingsuitview.h
=======
    liftdragplot.h
>>>>>>> a0281dd3

FORMS    += mainwindow.ui \
    configdialog.ui \
    videoview.ui \
    wingsuitview.ui

win32 {
    RC_ICONS = FlySightViewer.ico
}
else {
    ICON = FlySightViewer.icns
}

RESOURCES += \
    resource.qrc

LIBS     += -lvlc-qt -lvlc-qt-widgets

win32 {
    LIBS        += -L../lib
    INCLUDEPATH += ../include
}
else {
    LIBS        += -L/usr/local/lib
    INCLUDEPATH += /usr/local/include
}<|MERGE_RESOLUTION|>--- conflicted
+++ resolved
@@ -23,11 +23,8 @@
     common.cpp \
     videoview.cpp \
     windplot.cpp \
-<<<<<<< HEAD
-    wingsuitview.cpp
-=======
+    wingsuitview.cpp\
     liftdragplot.cpp
->>>>>>> a0281dd3
 
 HEADERS  += mainwindow.h \
     qcustomplot.h \
@@ -41,11 +38,8 @@
     common.h \
     videoview.h \
     windplot.h \
-<<<<<<< HEAD
-    wingsuitview.h
-=======
+    wingsuitview.h \
     liftdragplot.h
->>>>>>> a0281dd3
 
 FORMS    += mainwindow.ui \
     configdialog.ui \
